name: Build-and-publish-docker-images-workflow

on:
  push:
    branches:
<<<<<<< HEAD
      - master
      - development
      - staging
=======
      - main
      - staging
      - development

>>>>>>> a7a895eb
  release:
    types: [published]

jobs:
  Build-and-publish-docker-images:
    runs-on: ubuntu-latest
    steps:
      - uses: actions/checkout@master
      
      - name: Login to Docker Hub
        uses: docker/login-action@v3
        with:
          username: ${{ secrets.DOCKERHUB_USERNAME }}
          password: ${{ secrets.DOCKERHUB_TOKEN }}

      - name: Set environment for branch
        run: |
<<<<<<< HEAD
          if [[ "${{github.base_ref}}" == "main" || "${{github.ref}}" == "refs/heads/main" ]]; then
              echo "IMAGE_TAG=latest" >> "$GITHUB_ENV"
          elif [[ "${{github.base_ref}}" == "staging" || "${{github.ref}}" == "refs/heads/staging" ]]; then
            echo "IMAGE_TAG=staging" >> "$GITHUB_ENV"
=======
          if [[ "${{github.base_ref}}" == "master" || "${{github.ref}}" == "refs/heads/master" ]]; then
              echo "IMAGE_TAG=latest" >> "$GITHUB_ENV"
>>>>>>> a7a895eb
          else
              echo "IMAGE_TAG=unstable" >> "$GITHUB_ENV"
          fi

      - name: Build and push All in One image
        uses: docker/build-push-action@v5
        with:
          file: ./Dockerfile
          context: .
          push: true
          tags: fraunhoferiosb/aasportal_aio:${{env.IMAGE_TAG}}

      - name: Build and push AASPortal (frontend) image
        uses: docker/build-push-action@v5
        with:
          file: ./Dockerfile.aas-portal
          context: .
          push: true
          tags: fraunhoferiosb/aasportal_aasportal:${{env.IMAGE_TAG}}

      - name: Build and push AASServer (backend) image
        uses: docker/build-push-action@v5
        with:
          file: ./Dockerfile.aas-server
          context: .
          push: true
          tags: fraunhoferiosb/aasportal_aasserver:${{env.IMAGE_TAG}}<|MERGE_RESOLUTION|>--- conflicted
+++ resolved
@@ -3,16 +3,10 @@
 on:
   push:
     branches:
-<<<<<<< HEAD
-      - master
-      - development
-      - staging
-=======
       - main
       - staging
       - development
 
->>>>>>> a7a895eb
   release:
     types: [published]
 
@@ -30,15 +24,10 @@
 
       - name: Set environment for branch
         run: |
-<<<<<<< HEAD
           if [[ "${{github.base_ref}}" == "main" || "${{github.ref}}" == "refs/heads/main" ]]; then
               echo "IMAGE_TAG=latest" >> "$GITHUB_ENV"
           elif [[ "${{github.base_ref}}" == "staging" || "${{github.ref}}" == "refs/heads/staging" ]]; then
             echo "IMAGE_TAG=staging" >> "$GITHUB_ENV"
-=======
-          if [[ "${{github.base_ref}}" == "master" || "${{github.ref}}" == "refs/heads/master" ]]; then
-              echo "IMAGE_TAG=latest" >> "$GITHUB_ENV"
->>>>>>> a7a895eb
           else
               echo "IMAGE_TAG=unstable" >> "$GITHUB_ENV"
           fi
