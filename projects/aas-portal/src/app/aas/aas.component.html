<!-----------------------------------------------------------------------------
 !
 ! Copyright (c) 2019-2024 Fraunhofer IOSB-INA Lemgo,
 ! eine rechtlich nicht selbstaendige Einrichtung der Fraunhofer-Gesellschaft
 ! zur Foerderung der angewandten Forschung e.V.
 !
 !---------------------------------------------------------------------------->

<div class="fhg-aas-container px-2">
    @if(document()) {
    <div class="fhg-aas-header">
        <div class="d-flex flex-row">
            <div class="border border-secondary rounded p-1">
                <fhg-img [height]="88" [width]="88" [src]="thumbnail()" alt="assets/resources/aas.svg" />
            </div>
            <div class="d-flex flex-row ps-1">
                <div class="d-flex flex-column">
                    <div class="fw-bold text-end small text-nowrap" translate>LABEL_ADDRESS</div>
                    <div class="fw-bold text-end small text-nowrap" translate>LABEL_AAS_ID_SHORT</div>
                    <div class="fw-bold text-end small text-nowrap" translate>LABEL_AAS_ID</div>
                    <div class="fw-bold text-end small text-nowrap" translate>LABEL_VERSION</div>
                    <div class="fw-bold text-end small text-nowrap" translate>LABEL_ASSET_ID</div>
                </div>
                <div class="d-flex flex-column flex-grow-1 ps-1">
                    <div class="small text-nowrap">{{address()}}</div>
                    <div class="small text-nowrap">{{idShort()}}</div>
                    <div class="small text-nowrap">{{id()}}</div>
                    <div class="small text-nowrap">{{version()}}</div>
                    <div class="small text-nowrap">{{assetId()}}</div>
                </div>
            </div>
        </div>
    </div>
    }
    <div class="fhg-aas-document">
        <fhg-aas-tree #aasTree [state]="state()" [searchExpression]="searchExpression()" [document]="document()"
            (selected)="selectedElements.set($event)">
        </fhg-aas-tree>
    </div>
</div>

<ng-template #aasToolbar>
<<<<<<< HEAD
    <div class="btn-group me-2">
        <button type="button" class="btn btn-primary" (click)="play()" [disabled]="(canPlay | async) === false">
            <i class="bi bi-play-fill"></i>
        </button>
        <button type="button" class="btn btn-primary" (click)="stop()" [disabled]="(canStop | async) === false">
=======
    <div class="btn-group me-2 my-1">
        <button type="button" class="btn btn-primary" (click)="play()" [disabled]="canPlay() === false">
            <i class="bi bi-play-fill"></i>
        </button>
        <button type="button" class="btn btn-primary" (click)="stop()" [disabled]="canStop() === false">
>>>>>>> 2d62cd30
            <i class="bi bi-stop-fill"></i>
        </button>
    </div>
    <div class="input-group me-2 my-1">
        <select #select class="form-select" [value]="dashboardPage()"
            (change)="setDashboardPage(dashboardPages()[select.selectedIndex])">
            @for (page of dashboardPages(); track page.name) {
            <option [ngValue]="page">{{page.name}}</option>
            }
        </select>
        <button type="button" class="btn btn-primary" (click)="addToDashboard('Line')"
            [disabled]="!canAddToDashboard()">
            <i class="bi bi-graph-up"></i>
        </button>
        <button type="button" class="btn btn-primary" (click)="addToDashboard('BarVertical')"
            [disabled]="!canAddToDashboard()">
            <i class="bi bi-bar-chart-line-fill"></i>
        </button>
    </div>
<<<<<<< HEAD
    <div class="btn-group me-2" [hidden]="(readOnly | async) === true">
        <button type="button" class="btn btn-primary" (click)="synchronize()" [disabled]="!canSynchronize()">
=======
    <div class="btn-group me-2 my-1" [hidden]="readOnly()">
        <button type="button" class="btn btn-primary" (click)="synchronize().subscribe()"
            [disabled]="canSynchronize() === false">
>>>>>>> 2d62cd30
            <i class="bi bi-arrow-repeat"></i>
        </button>
    </div>
    <div class="btn-group me-2 my-1">
        <button type="button" class="btn btn-primary" (click)="downloadDocument().subscribe()">
            <i class="bi bi-download"></i>
        </button>
    </div>
<<<<<<< HEAD
    <div class="btn-group me-2" [hidden]="(readOnly | async) === true">
        <button type="button" class="btn btn-primary" (click)="undo()" [disabled]="canUndo === false">
            <i class="bi bi-arrow-90deg-left"></i>
        </button>
        <button type="button" class="btn btn-primary" (click)="redo()" [disabled]="canRedo === false">
            <i class="bi bi-arrow-90deg-right"></i>
        </button>
    </div>
    <div class="btn-group me-2" [hidden]="(readOnly | async) === true">
        <button type="button" class="btn btn-primary" (click)="newElement()" [disabled]="!canNewElement()">
=======
    <div class="btn-group me-2 my-1" [hidden]="readOnly()">
        <button type="button" class="btn btn-primary" (click)="undo()" [disabled]="canUndo() === false">
            <i class="bi bi-arrow-counterclockwise"></i>
        </button>
        <button type="button" class="btn btn-primary" (click)="redo()" [disabled]="canRedo() === false">
            <i class="bi bi-arrow-clockwise"></i>
        </button>
    </div>
    <div class="btn-group me-2 my-1" [hidden]="readOnly()">
        <button type="button" class="btn btn-primary" (click)="newElement().subscribe()" [disabled]="!canNewElement()">
>>>>>>> 2d62cd30
            <i class="bi bi-plus-lg"></i>
        </button>
        <button type="button" class="btn btn-primary" (click)="editElement().subscribe()"
            [disabled]="!canEditElement()">
            <i class="bi bi-pencil"></i>
        </button>
        <button type="button" class="btn btn-primary" (click)="deleteElement().subscribe()"
            [disabled]="!canDeleteElement">
            <i class="bi bi-trash"></i>
        </button>
    </div>
    <div class="input-group flex-grow-1 me-2 my-1">
        <div class="input-group-text"><i class="bi bi-search"></i></div>
        <input #textInput type="text" class="form-control" [value]="searchExpression()"
            [placeholder]="'PLACEHOLDER_FILTER' | translate" (input)="searchExpressionChange(textInput.value)">
        <button type="button" class="btn btn-primary" (click)="aasTree.findNext()">
            <i class="bi bi-chevron-down"></i>
        </button>
        <button type="button" class="btn btn-primary" (click)="aasTree.findPrevious()">
            <i class="bi bi-chevron-up"></i>
        </button>
    </div>
</ng-template><|MERGE_RESOLUTION|>--- conflicted
+++ resolved
@@ -40,19 +40,11 @@
 </div>
 
 <ng-template #aasToolbar>
-<<<<<<< HEAD
-    <div class="btn-group me-2">
-        <button type="button" class="btn btn-primary" (click)="play()" [disabled]="(canPlay | async) === false">
-            <i class="bi bi-play-fill"></i>
-        </button>
-        <button type="button" class="btn btn-primary" (click)="stop()" [disabled]="(canStop | async) === false">
-=======
     <div class="btn-group me-2 my-1">
         <button type="button" class="btn btn-primary" (click)="play()" [disabled]="canPlay() === false">
             <i class="bi bi-play-fill"></i>
         </button>
         <button type="button" class="btn btn-primary" (click)="stop()" [disabled]="canStop() === false">
->>>>>>> 2d62cd30
             <i class="bi bi-stop-fill"></i>
         </button>
     </div>
@@ -72,14 +64,9 @@
             <i class="bi bi-bar-chart-line-fill"></i>
         </button>
     </div>
-<<<<<<< HEAD
-    <div class="btn-group me-2" [hidden]="(readOnly | async) === true">
-        <button type="button" class="btn btn-primary" (click)="synchronize()" [disabled]="!canSynchronize()">
-=======
     <div class="btn-group me-2 my-1" [hidden]="readOnly()">
         <button type="button" class="btn btn-primary" (click)="synchronize().subscribe()"
             [disabled]="canSynchronize() === false">
->>>>>>> 2d62cd30
             <i class="bi bi-arrow-repeat"></i>
         </button>
     </div>
@@ -88,18 +75,6 @@
             <i class="bi bi-download"></i>
         </button>
     </div>
-<<<<<<< HEAD
-    <div class="btn-group me-2" [hidden]="(readOnly | async) === true">
-        <button type="button" class="btn btn-primary" (click)="undo()" [disabled]="canUndo === false">
-            <i class="bi bi-arrow-90deg-left"></i>
-        </button>
-        <button type="button" class="btn btn-primary" (click)="redo()" [disabled]="canRedo === false">
-            <i class="bi bi-arrow-90deg-right"></i>
-        </button>
-    </div>
-    <div class="btn-group me-2" [hidden]="(readOnly | async) === true">
-        <button type="button" class="btn btn-primary" (click)="newElement()" [disabled]="!canNewElement()">
-=======
     <div class="btn-group me-2 my-1" [hidden]="readOnly()">
         <button type="button" class="btn btn-primary" (click)="undo()" [disabled]="canUndo() === false">
             <i class="bi bi-arrow-counterclockwise"></i>
@@ -110,7 +85,6 @@
     </div>
     <div class="btn-group me-2 my-1" [hidden]="readOnly()">
         <button type="button" class="btn btn-primary" (click)="newElement().subscribe()" [disabled]="!canNewElement()">
->>>>>>> 2d62cd30
             <i class="bi bi-plus-lg"></i>
         </button>
         <button type="button" class="btn btn-primary" (click)="editElement().subscribe()"
