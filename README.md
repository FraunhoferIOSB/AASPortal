--- conflicted
+++ resolved
@@ -1,25 +1,18 @@
 # AASPortal [![Documentation Status](https://readthedocs.org/projects/aasportal/badge/?version=latest "Documentation Status")](https://aasportal.readthedocs.io/en/latest/?badge=latest)
 
 ![AASPortal Logo <](./docs/source/images/AASPortal_mid.png "AASPortal Logo")
-<<<<<<< HEAD
 
-=======
->>>>>>> 1cf0c99b
 **AASPortal** is a Node.js based web portal for the visualization and management of Asset Administration Shells (AAS). The implementation uses the concepts of the document "Details of the Asset Administration Shell" published on https://www.plattform-i40.de and licensed under Creative Commons CC BY 4.0. 
-
 Check out the [Getting Started](./docs/source/gettingstarted.md) section to learn how to setup Visual Studio Code and start using and developing the *AASPortal*. Learn more about the [Architecture](./docs/source/architecture.md) of *AASPortal*, and check out the [Usage](./docs/source/usage.md) section to learn about available search filters for AAS and which Endpoints can be connected to the *AASPortal*.
 
 For more details about the AASPortal see the full documentation :blue_book: [here](https://aasportal.readthedocs.io/en/latest/?badge=latest).
 **AASPortal is under active development and we are looking forward to your active contributions!**
+
 ## Prerequisites
 - Visual Studio Code
 - Node.js v18.10.0
 - GIT 2.36.0.windows
-<<<<<<< HEAD
 - Docker Desktop 4.x  
-=======
-- Docker Desktop 4.x
->>>>>>> 1cf0c99b
 
 ## Getting Started
 You can find a detailed documentation :blue_book: [here](https://aasportal.readthedocs.io/)
