# Dockerfile to build server app
FROM node:20.11.1-alpine AS build
WORKDIR /usr/src/app
COPY . .
RUN npm install
RUN node --no-warnings --loader ts-node/esm create-app-info.ts
RUN npm run aas-server:build

FROM node:20.11.1-alpine AS aas-server
RUN apk upgrade --update-cache --available && apk add openssl && rm -rf /var/cache/apk/*
WORKDIR /usr/src/app
COPY --from=build /usr/src/app/projects/aas-server/package.json package.json
RUN npm install --omit=dev
COPY --from=build /usr/src/app/projects/aas-server/src/assets assets/
COPY --from=build /usr/src/app/projects/aas-server/dist/ .
COPY --from=build /usr/src/app/projects/aas-core/dist/ node_modules/aas-core/dist/
COPY --from=build /usr/src/app/projects/aas-core/package.json node_modules/aas-core/package.json
ENV NODE_LOG=./log/debug.log
ENV NODE_SERVER_PORT=1337
ENV ENDPOINTS=["\"file:///endpoints/samples?name=Samples\""]
ENV NODE_ENV=production

EXPOSE 1337
<<<<<<< HEAD
CMD ["node", "aas-server.js" ]
=======
CMD ["node", "aas-server.js" ]
    
>>>>>>> 2d62cd30
<|MERGE_RESOLUTION|>--- conflicted
+++ resolved
@@ -21,9 +21,5 @@
 ENV NODE_ENV=production
 
 EXPOSE 1337
-<<<<<<< HEAD
 CMD ["node", "aas-server.js" ]
-=======
-CMD ["node", "aas-server.js" ]
-    
->>>>>>> 2d62cd30
+    